defmodule ArbejdQ.Mixfile do
  use Mix.Project

  def project do
    [app: :arbejd_q,
<<<<<<< HEAD
     version: "2.0.0",
=======
     version: "0.2.1",
>>>>>>> 27d3301e
     elixir: "~> 1.4",
     elixirc_paths: elixirc_paths(Mix.env()),
     build_embedded: Mix.env == :prod,
     start_permanent: Mix.env == :prod,
     deps: deps(),
     dialyzer: [plt_add_apps: [:ecto]]]
  end

  defp elixirc_paths(:test), do: ["lib", "test/support"]
  defp elixirc_paths(_), do: ["lib"]

  # Configuration for the OTP application
  #
  # Type "mix help compile.app" for more information
  def application do
    # Specify extra applications you'll use from Erlang/Elixir
    [extra_applications: [:logger]]
  end

  # Dependencies can be Hex packages:
  #
  #   {:my_dep, "~> 0.3.0"}
  #
  # Or git/path repositories:
  #
  #   {:my_dep, git: "https://github.com/elixir-lang/my_dep.git", tag: "0.1.0"}
  #
  # Type "mix help deps" for more examples and options
  defp deps do
    [
      {:ecto, "~> 3.5"},
      {:ecto_sql, "~> 3.5"},
      {:timex, "~> 3.5"},
      {:elixir_uuid, "~> 1.2"},
      {:postgrex, "~> 0.15", only: :test},
      {:dialyxir, "~> 1.0.0-rc.3", only: :dev, runtime: false},
      {:ex_doc, "~> 0.18", only: :dev, runtime: false},
    ]
  end
end<|MERGE_RESOLUTION|>--- conflicted
+++ resolved
@@ -3,11 +3,7 @@
 
   def project do
     [app: :arbejd_q,
-<<<<<<< HEAD
-     version: "2.0.0",
-=======
-     version: "0.2.1",
->>>>>>> 27d3301e
+     version: "2.0.1",
      elixir: "~> 1.4",
      elixirc_paths: elixirc_paths(Mix.env()),
      build_embedded: Mix.env == :prod,
