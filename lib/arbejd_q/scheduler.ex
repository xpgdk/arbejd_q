--- conflicted
+++ resolved
@@ -11,7 +11,6 @@
   alias ArbejdQ.{
     Execution,
     Job,
-    Jobs,
     Resources
   }
 
@@ -293,17 +292,6 @@
         end
 
       ArbejdQ.repo().transaction(fn ->
-<<<<<<< HEAD
-        job
-        |> Job.changeset(%{
-          status: new_status,
-          status_updated: DateTime.utc_now(),
-          stale_counter: stale_counter + 1
-        })
-        |> ArbejdQ.repo().update!
-        |> Jobs.notify_if_failed()
-        |> Resources.free_resources()
-=======
         job =
           job
           |> Job.changeset(%{
@@ -318,7 +306,6 @@
         if new_status == :failed do
           notify_failed_stale_job(state, job)
         end
->>>>>>> e704c633
       end)
     rescue
       Ecto.StaleEntryError ->
