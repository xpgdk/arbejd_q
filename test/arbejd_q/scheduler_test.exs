defmodule ArbejdQ.SchedulerTest do
  use ArbejdQ.DataCase, async: false

  alias ArbejdQ.{
    Scheduler,
    Job
  }

  setup do
    Ecto.Adapters.SQL.Sandbox.mode(ArbejdQ.Test.Repo, {:shared, self()})
  end

  defp named_scheduler(tags) do
    {:ok, pid} =
      Scheduler.start_link(
        [
          # So high that it will never occur during the test
          poll_interval: 60 * 60,
          max_jobs: 1,
          queues: [
            normal: [
              max_jobs: 1,
              priority: 1
            ],
            high: [
              max_jobs: 1,
              priority: 10
            ]
          ]
        ],
        name: :arbejd_q_scheduler
      )

    on_exit(fn ->
      # Ensure that the Scheduler does not run after the test has been completed
      Process.exit(pid, :kill)
    end)

    Map.merge(
      tags,
      %{
        pid: pid
      }
    )
  end

  defp scheduler(tags) do
    {:ok, pid} =
      Scheduler.start_link(
        failed_job_handler: ArbejdQ.Test.FailureHandler,
        poll_interval: 1,
        max_jobs: 1,
        queues: [
          normal: [
            max_jobs: 1,
            priority: 1
          ],
          high: [
            max_jobs: 1,
            priority: 10
          ]
        ]
      )

    {:ok, failed_job_agent_pid} = ArbejdQ.Test.FailureHandler.start_link()

    on_exit(fn ->
      # Ensure that the Scheduler does not run after the test has been completed
      Process.exit(pid, :kill)
      Process.exit(failed_job_agent_pid, :kill)
    end)

    Map.merge(
      tags,
      %{
        pid: pid
      }
    )
  end

  defp dummy_state(tags) do
    state = %{
      workers: [],
      poll_interval: 10_000,
      max_jobs: 3,
      queues: [
        high: [
          max_jobs: 1,
          priority: 10
        ],
        normal: [
          max_jobs: 2,
          priority: 1
        ]
      ],
      disable_timer: false,
      disable_execution: false
    }

    Map.merge(
      tags,
      %{
        state: state
      }
    )
  end

  describe "Running named scheduler" do
    setup [:named_scheduler]

    test "Basic scheduler test", _tags do
      {:ok, job} =
        ArbejdQ.enqueue_job(
          "normal",
          ArbejdQ.Test.Worker,
          %{
            duration: 1
          }
        )

      {:ok, :done, _result} = ArbejdQ.wait(job.id)
    end

    test "Nonexisting worker", _tags do
      assert_raise UndefinedFunctionError, fn ->
        ArbejdQ.enqueue_job("normal", NonExisting.Worker, %{})
      end
    end
  end

  describe "Running scheduler" do
    setup [:scheduler]

    test "Basic scheduler test", _tags do
      {:ok, job} =
        ArbejdQ.enqueue_job(
          "normal",
          ArbejdQ.Test.Worker,
          %{
            duration: 1
          }
        )

      {:ok, :done, _result} = ArbejdQ.wait(job.id)

      Process.sleep(6000)

      # Expect job to be removed as it has a expiration_duration of 5 seconds
      assert {:error, :not_found} = ArbejdQ.get_job(job)
    end

    test "Nonexisting worker injected into database", _tags do
      assert {:ok, job} = ArbejdQ.create_job("normal", NonExisting.Worker, %{})

      assert {:ok, :failed, _reason} = ArbejdQ.wait(job)
    end

    test "Stale jobs", _tags do
      query =
        Job.build(
          "normal",
          ArbejdQ.Test.Worker,
          %{duration: 1},
          %{
            status: :running,
            status_updated: DateTime.utc_now()
          }
        )

      job =
        case ArbejdQ.repo().transaction(query) do
          {:ok, changes} -> changes[:update]
        end

      # After 5 seconds, the Scheduler ought to free the job
      # and shortly thereafter execute it
      {:ok, :done, result} = ArbejdQ.wait(job.id)
      assert {:ok, 1} == result

      Process.sleep(6000)

      # Expect job to be removed as it has a expiration_duration of 5 seconds
      assert {:error, :not_found} = ArbejdQ.get_job(job)
    end

    test "Stale job with stale_counter = 2 cause job to fail", _tags do
      query =
        Job.build(
          "normal",
          ArbejdQ.Test.Worker,
          %{duration: 1},
          %{
            status: :running,
            stale_counter: 2,
            status_updated: DateTime.utc_now()
          }
        )

      job =
        case ArbejdQ.repo().transaction(query) do
          {:ok, changes} -> changes[:update]
        end

      {:ok, :failed, nil} = ArbejdQ.wait(job.id)

      job_id = job.id
      assert [{:stale, %Job{id: ^job_id}}] = ArbejdQ.Test.FailureHandler.get_failed_jobs()
    end

    test "Concurrent results", _tags do
      {:ok, job} =
        ArbejdQ.enqueue_job(
          "normal",
          ArbejdQ.Test.Worker,
          %{
            duration: 2
          }
        )

      # Wait long enough for the scheduler to start executing
      # the job
      Process.sleep(1200)

      {:ok, job} = ArbejdQ.get_job(job.id)

      assert job.status == :running

      # Now inject a result before the job completes.
      job
      |> Job.changeset(%{
        status: :done,
        result: 42
      })
      |> ArbejdQ.repo().update!

      # Wait long enough for the job completion
      Process.sleep(1000)

      # The result is the injected one, as it was the first result.
      {:ok, :done, result} = ArbejdQ.wait(job.id)
      assert result == 42
    end

    test "Error in worker", _tags do
      ArbejdQ.JobFailureCollector.start_link()
      ArbejdQ.JobFailureCollector.clear()

      {:ok, job} =
        ArbejdQ.enqueue_job(
          "normal",
          ArbejdQ.Test.Worker,
          %{
            duration: "abekat"
          }
        )

      assert {:ok, :failed, reason} = ArbejdQ.wait(job)
      assert %ArithmeticError{message: "bad argument in arithmetic expression"} = reason

<<<<<<< HEAD
      assert [failed_job] = ArbejdQ.JobFailureCollector.get_failed_jobs()
      assert failed_job.id == job.id
=======
      job_id = job.id
      assert [{:run_failure, %Job{id: ^job_id}}] = ArbejdQ.Test.FailureHandler.get_failed_jobs()
>>>>>>> e704c633
    end
  end

  describe "Dummy state" do
    setup [:dummy_state]

    test "schedule_jobs/1", tags do
      assert {:ok, job_1} =
               ArbejdQ.enqueue_job(
                 "normal",
                 ArbejdQ.Test.Worker,
                 %{
                   duration: 1
                 }
               )

      new_state = Scheduler.schedule_jobs(tags.state)
      assert [worker] = new_state.workers
      assert worker.queue == :normal

      receive do
        {:"$gen_cast", {:job_done, id}} ->
          assert id == job_1.id
      end
    end

    test "get_scheduler_info", tags do
      info = Scheduler.calculate_scheduler_info(tags.state)

      assert info == %{
               global: %{
                 total_workers: 3,
                 used_workers: 0
               },
               queues: %{
                 high: %{
                   total_slots: 1,
                   used_slots: 0
                 },
                 normal: %{
                   total_slots: 2,
                   used_slots: 0
                 }
               }
             }
    end
  end
end<|MERGE_RESOLUTION|>--- conflicted
+++ resolved
@@ -257,13 +257,8 @@
       assert {:ok, :failed, reason} = ArbejdQ.wait(job)
       assert %ArithmeticError{message: "bad argument in arithmetic expression"} = reason
 
-<<<<<<< HEAD
-      assert [failed_job] = ArbejdQ.JobFailureCollector.get_failed_jobs()
-      assert failed_job.id == job.id
-=======
       job_id = job.id
       assert [{:run_failure, %Job{id: ^job_id}}] = ArbejdQ.Test.FailureHandler.get_failed_jobs()
->>>>>>> e704c633
     end
   end
 
